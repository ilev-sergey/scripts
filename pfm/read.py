--- conflicted
+++ resolved
@@ -1,223 +1,203 @@
-"""
-Module for reading PFM data files (.nc).
-
-It provides functionality to extract the data into numpy arrays for
-further processing and analysis.
-"""
-
-import logging
-import re
-from collections.abc import KeysView
-from datetime import datetime, timedelta
-from enum import Enum
-from pathlib import Path
-from typing import Dict, Generator, List, Union
-
-import netCDF4  # type: ignore
-import numpy as np
-from numpy.typing import NDArray
-from tqdm import trange  # type: ignore
-
-
-class Mode(Enum):
-    """
-    Enum used to specify which mode was used during measurements
-    for correct data processing.
-    """
-
-    BASE = 0
-    """
-    Default BE PFM version.
-    """
-<<<<<<< HEAD
-    AFAM_EHNANCED = 1
-=======
-    AFAM_ENHANCED = "AFAM"
->>>>>>> abd51af4
-    """
-    Sped-up version that uses AFAM enhanced resonanse tracking.
-    """
-    DFL_AND_LF = 2
-    """
-    Version with 2 data channels (DFL and LF).
-    """
-    SECOND_HARMONIC = 3
-    """
-    Version with second harmonic detection.
-    """
-
-
-def get_mode(dataset: netCDF4.Dataset) -> Mode:
-    data_keys = dataset.groups.keys()
-
-    if "data_freq" in data_keys:
-        # check second harmonic
-        data = dataset.groups["data_pfm"].variables["waveform"]
-        data_in_pt = data[:, :, :, 0] + 1j * data[:, :, :, 1]
-        calibrations = dataset.groups["calibrations"].variables["pfm"]
-        calibration_in_pt = calibrations[:, 0] + 1j * calibrations[:, 1]
-
-        abs_response = np.abs(
-            np.fft.fft(data_in_pt) / calibration_in_pt
-        )  # spectrum of response at first point
-        mask = np.logical_and(
-            abs_response[:, :, 4] > abs_response[:, :, 3],
-            abs_response[:, :, 4] > abs_response[:, :, 5],
-        )  # mask where 4th bin is higher than 3rd and 5th
-        # if 4th bin is higher in more than half of the bins, it is a second harmonic
-        if np.count_nonzero(mask) > mask.size / 2:
-            return Mode.SECOND_HARMONIC
-
-        return Mode.AFAM_ENHANCED
-
-    if "data_pfm_lf_tors" in data_keys:
-        return Mode.DFL_AND_LF
-
-    return Mode.BASE
-
-
-def get_data(
-    data_filename: Union[Path, str], print_params: bool = False
-) -> Generator[dict, None, None]:
-    """Extracts data from the specified datafile, yielding it piecemeal
-    for each AFM mode.
-
-    :param data_filename: Path to the data file.
-    :param print_params: If ``True``, the scan parameters are printed
-        to a text file.
-    :return: `Generator` containing dictionary with data for each AFM mode.
-    """
-
-    def get_scan(scan_data, scan_cal):
-        """Helper function for extracting the scan data.
-
-        :param scan_data: Part of the dataset containing the data for specififc AFM mode
-        :param scan_cal: Part of the calibration data for specific AFM mode
-        :return: Dictionary containing arrays of complex scan data, calibration data and
-            software mode used during the measurement
-        """
-        return {
-            "data": scan_data,
-            "calibration_data": scan_cal,
-            "software_version": software_version,
-            "metadata": {key: dataset.getncattr(key) for key in dataset.ncattrs()},
-        }
-
-    logging.info(f"loading data from {data_filename}")
-    dataset = netCDF4.Dataset(data_filename, "r", format="NETCDF4")
-
-    cols = dataset.groups["data_pfm"].variables["waveform"].shape[1]
-    if cols == 0:
-        yield {"data": None}
-
-    if print_params:
-        with open("parameters" + ".txt", "w") as file:
-            file.write(str(dataset) + "\n")
-        logging.info("parameters.txt created")
-
-    calibrations = dataset.groups["calibrations"]
-    software_version = get_mode(dataset)
-
-    pfm = dataset.groups["data_pfm"].variables["waveform"]
-    calibrations_pfm = calibrations.variables["pfm"][:]
-    yield {**get_scan(pfm, calibrations_pfm), "scan": "PFM"}
-
-<<<<<<< HEAD
-    if software_version in (Mode.AFAM_EHNANCED, Mode.SECOND_HARMONIC):
-        calibrations_afam = calibrations.variables["afam"][:]
-        afam = dataset.groups["data_afam"].variables["waveform"]
-        freq = dataset.groups["data_freq"]
-        yield {**get_scan(afam, calibrations_afam), "scan": "AFAM", "frequencies": freq}
-=======
-    match software_version:
-        case Mode.AFAM_ENHANCED | Mode.SECOND_HARMONIC:
-            calibrations_afam = calibrations.variables["afam"][:]
-            afam = dataset.groups["data_afam"].variables["waveform"]
-            freq = dataset.groups["data_freq"]
-            yield {"scan": "AFAM", "frequencies": freq} | get_scan(
-                afam, calibrations_afam
-            )
->>>>>>> abd51af4
-
-    elif software_version == Mode.DFL_AND_LF:
-        pfm_lf = dataset.groups["data_pfm_lf_tors"].variables["waveform"]
-        yield {**get_scan(pfm_lf, calibrations_pfm), "scan": "PFM LF"}
-
-    logging.info("data is loaded")
-
-
-def load_results(
-<<<<<<< HEAD
-    results_filename: Union[Path, str]
-) -> Dict[str, NDArray[np.complex64]]:
-=======
-    results_path: Path | str,
-) -> Generator[tuple[str, dict[str, NDArray[np.complex64]]], None, None]:
->>>>>>> abd51af4
-    """Loads cached fitting results from the file.
-
-    :param results_filename: Path to the cached results file.
-    :return: Dictionary containing scan data.
-    """
-    results_path = Path(results_path)
-    for results_filename in results_path.glob("**/*.npy"):
-        if (name := results_filename.parent.parts[-1]) not in ("PFM LF", "AFAM"):
-            name = "PFM"
-        results = np.load(results_filename, allow_pickle=True).item()
-        logging.info(f"loaded cached results from {results_filename}")
-        yield name, results
-
-
-def parse_filename(
-    filename: Union[Path, str]
-) -> Dict[str, Union[str, datetime, re.Match, None, float, timedelta]]:
-    """Extracts scan parameters from the datafile name if possible.
-
-    :param filename: Path to datafile.
-    :return: A dictionary containing the parsed elements including
-        datetime, comment, voltage, and pulse time.
-    """
-    filename = Path(filename).stem
-    lst = filename.split(" ", 1)
-    if len(lst) == 1:
-        dt, comment = *lst, ""
-    else:
-        dt, comment = lst
-    (
-        _,
-        year,
-        month,
-        day,
-        _,
-        hours,
-        minutes,
-        seconds,
-    ) = [int(elem) if elem.isdigit() else elem for elem in dt.split("_")]
-    dt_obj = datetime(year, month, day, hours, minutes, seconds)
-
-    voltage_pattern = r"([-+]?\d+(\.\d+)?|fresh)(?: [VvВв])?"
-    voltage_match = re.search(voltage_pattern, comment)
-    voltage = voltage_match.group(1) if voltage_match else None
-    if voltage_match:
-        voltage = voltage_match.group(0)
-        if voltage != "fresh":
-            voltage = float(voltage)
-
-    time_pattern = r"(\d+) ?(mcs|ms|s)"
-    pulse_time_match = re.search(time_pattern, comment)
-    pulse_time = None
-    if pulse_time_match:
-        value, unit = pulse_time_match.groups()
-        if unit == "mcs":
-            pulse_time = timedelta(microseconds=int(value))
-        elif unit == "ms":
-            pulse_time = timedelta(milliseconds=int(value))
-        elif unit == "s":
-            pulse_time = timedelta(seconds=int(value))
-
-    return {
-        "datetime": dt_obj,
-        "comment": comment,
-        "voltage": voltage,
-        "pulse_time": pulse_time,
-    }
+"""
+Module for reading PFM data files (.nc).
+
+It provides functionality to extract the data into numpy arrays for
+further processing and analysis.
+"""
+
+import logging
+import re
+from collections.abc import KeysView
+from datetime import datetime, timedelta
+from enum import Enum
+from pathlib import Path
+from typing import Dict, Generator, List, Tuple, Union
+
+import netCDF4  # type: ignore
+import numpy as np
+from numpy.typing import NDArray
+from tqdm import trange  # type: ignore
+
+
+class Mode(Enum):
+    """
+    Enum used to specify which mode was used during measurements
+    for correct data processing.
+    """
+
+    BASE = 0
+    """
+    Default BE PFM version.
+    """
+    AFAM_ENHANCED = 1
+    """
+    Sped-up version that uses AFAM enhanced resonanse tracking.
+    """
+    DFL_AND_LF = 2
+    """
+    Version with 2 data channels (DFL and LF).
+    """
+    SECOND_HARMONIC = 3
+    """
+    Version with second harmonic detection.
+    """
+
+
+def get_mode(dataset: netCDF4.Dataset) -> Mode:
+    data_keys = dataset.groups.keys()
+
+    if "data_freq" in data_keys:
+        # check second harmonic
+        data = dataset.groups["data_pfm"].variables["waveform"]
+        data_in_pt = data[:, :, :, 0] + 1j * data[:, :, :, 1]
+        calibrations = dataset.groups["calibrations"].variables["pfm"]
+        calibration_in_pt = calibrations[:, 0] + 1j * calibrations[:, 1]
+
+        abs_response = np.abs(
+            np.fft.fft(data_in_pt) / calibration_in_pt
+        )  # spectrum of response at first point
+        mask = np.logical_and(
+            abs_response[:, :, 4] > abs_response[:, :, 3],
+            abs_response[:, :, 4] > abs_response[:, :, 5],
+        )  # mask where 4th bin is higher than 3rd and 5th
+        # if 4th bin is higher in more than half of the bins, it is a second harmonic
+        if np.count_nonzero(mask) > mask.size / 2:
+            return Mode.SECOND_HARMONIC
+
+        return Mode.AFAM_ENHANCED
+
+    if "data_pfm_lf_tors" in data_keys:
+        return Mode.DFL_AND_LF
+
+    return Mode.BASE
+
+
+def get_data(
+    data_filename: Union[Path, str], print_params: bool = False
+) -> Generator[dict, None, None]:
+    """Extracts data from the specified datafile, yielding it piecemeal
+    for each AFM mode.
+
+    :param data_filename: Path to the data file.
+    :param print_params: If ``True``, the scan parameters are printed
+        to a text file.
+    :return: `Generator` containing dictionary with data for each AFM mode.
+    """
+
+    def get_scan(scan_data, scan_cal):
+        """Helper function for extracting the scan data.
+
+        :param scan_data: Part of the dataset containing the data for specififc AFM mode
+        :param scan_cal: Part of the calibration data for specific AFM mode
+        :return: Dictionary containing arrays of complex scan data, calibration data and
+            software mode used during the measurement
+        """
+        return {
+            "data": scan_data,
+            "calibration_data": scan_cal,
+            "software_version": software_version,
+            "metadata": {key: dataset.getncattr(key) for key in dataset.ncattrs()},
+        }
+
+    logging.info(f"loading data from {data_filename}")
+    dataset = netCDF4.Dataset(data_filename, "r", format="NETCDF4")
+
+    cols = dataset.groups["data_pfm"].variables["waveform"].shape[1]
+    if cols == 0:
+        yield {"data": None}
+
+    if print_params:
+        with open("parameters" + ".txt", "w") as file:
+            file.write(str(dataset) + "\n")
+        logging.info("parameters.txt created")
+
+    calibrations = dataset.groups["calibrations"]
+    software_version = get_mode(dataset)
+
+    pfm = dataset.groups["data_pfm"].variables["waveform"]
+    calibrations_pfm = calibrations.variables["pfm"][:]
+    yield {**get_scan(pfm, calibrations_pfm), "scan": "PFM"}
+
+    if software_version in (Mode.AFAM_ENHANCED, Mode.SECOND_HARMONIC):
+        calibrations_afam = calibrations.variables["afam"][:]
+        afam = dataset.groups["data_afam"].variables["waveform"]
+        freq = dataset.groups["data_freq"]
+        yield {**get_scan(afam, calibrations_afam), "scan": "AFAM", "frequencies": freq}
+
+    elif software_version == Mode.DFL_AND_LF:
+        pfm_lf = dataset.groups["data_pfm_lf_tors"].variables["waveform"]
+        yield {**get_scan(pfm_lf, calibrations_pfm), "scan": "PFM LF"}
+
+    logging.info("data is loaded")
+
+
+def load_results(
+    results_path: Union[Path, str]
+) -> Generator[Tuple[str, Dict[str, NDArray[np.complex64]]], None, None]:
+    """Loads cached fitting results from the file.
+
+    :param results_filename: Path to the cached results file.
+    :return: Dictionary containing scan data.
+    """
+    results_path = Path(results_path)
+    for results_filename in results_path.glob("**/*.npy"):
+        if (name := results_filename.parent.parts[-1]) not in ("PFM LF", "AFAM"):
+            name = "PFM"
+        results = np.load(results_filename, allow_pickle=True).item()
+        logging.info(f"loaded cached results from {results_filename}")
+        yield name, results
+
+
+def parse_filename(
+    filename: Union[Path, str]
+) -> Dict[str, Union[str, datetime, re.Match, None, float, timedelta]]:
+    """Extracts scan parameters from the datafile name if possible.
+
+    :param filename: Path to datafile.
+    :return: A dictionary containing the parsed elements including
+        datetime, comment, voltage, and pulse time.
+    """
+    filename = Path(filename).stem
+    lst = filename.split(" ", 1)
+    if len(lst) == 1:
+        dt, comment = *lst, ""
+    else:
+        dt, comment = lst
+    (
+        _,
+        year,
+        month,
+        day,
+        _,
+        hours,
+        minutes,
+        seconds,
+    ) = [int(elem) if elem.isdigit() else elem for elem in dt.split("_")]
+    dt_obj = datetime(year, month, day, hours, minutes, seconds)
+
+    voltage_pattern = r"([-+]?\d+(\.\d+)?|fresh)(?: [VvВв])?"
+    voltage_match = re.search(voltage_pattern, comment)
+    voltage = voltage_match.group(1) if voltage_match else None
+    if voltage_match:
+        voltage = voltage_match.group(0)
+        if voltage != "fresh":
+            voltage = float(voltage)
+
+    time_pattern = r"(\d+) ?(mcs|ms|s)"
+    pulse_time_match = re.search(time_pattern, comment)
+    pulse_time = None
+    if pulse_time_match:
+        value, unit = pulse_time_match.groups()
+        if unit == "mcs":
+            pulse_time = timedelta(microseconds=int(value))
+        elif unit == "ms":
+            pulse_time = timedelta(milliseconds=int(value))
+        elif unit == "s":
+            pulse_time = timedelta(seconds=int(value))
+
+    return {
+        "datetime": dt_obj,
+        "comment": comment,
+        "voltage": voltage,
+        "pulse_time": pulse_time,
+    }