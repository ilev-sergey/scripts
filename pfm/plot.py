--- conflicted
+++ resolved
@@ -1,331 +1,325 @@
-"""
-Module providing functionality for plotting response data.
-
-Works with response data that is received after fitting PFM data
-using `pfm.fit` module. It includes functions to create 2D maps for
-amplitude, phase, and fitting parameters, as well as histograms for
-piezoresponse distribution. The module is a wrap around matplotlib
-functions designed for the purpose of generation of high-quality figures
-with consistent style suitable for both analysis and publication.
-"""
-
-from pathlib import Path
-from typing import Any, Tuple, Union
-
-import cmocean  # type: ignore
-import matplotlib as mpl
-import matplotlib.pyplot as plt
-import mpl_toolkits.axes_grid1  # type: ignore
-import numpy as np
-from mpl_toolkits.axes_grid1.anchored_artists import AnchoredSizeBar
-from numpy.typing import NDArray
-from scipy.stats import norm  # type: ignore
-
-from pfm.process import transform_phase
-
-
-def _plot_map(
-    fig: mpl.figure.Figure,
-    ax: mpl.axes.Axes,
-    data: NDArray[np.float64],
-<<<<<<< HEAD
-    title: Union[str, None] = None,
-    vmin: Union[float, None] = None,
-    vmax: Union[float, None] = None,
-    quantiles: Tuple[float, float] = (0.05, 0.95),
-    cmap: Any = "gray",
-=======
-    title: str | None = None,
-    vmin: float | None = None,
-    vmax: float | None = None,
-    quantiles: tuple[float, float] = (0.05, 0.95),
-    cmap: Any = "grey",
-    size_nm: float = 800e-9,
-    scalebar: bool = True,
->>>>>>> d82a298c
-) -> None:
-    """Plots a map of the given 2D data on the specified figure and
-    axes. Used as as a helper function for other plot functions for
-    a consistent image style.
-
-    :param fig: The figure to plot on.
-    :param ax: The axes to plot on.
-    :param data: The 2D data to be plotted.
-    :param title: The title of the plot.
-    :param vmin: The minimum value of the color scale.
-    :param vmax: The maximum value of the color scale.
-    :param quantiles: The quantiles for **vmin** and **vmax** calculation.
-        Used only if **vmin** and **vmax** are not specified.
-    :param cmap: The colormap to be used for plotting.
-    """
-
-    def plot_scalebar(ax):
-        scalebar = AnchoredSizeBar(
-            ax.transData,
-            size=100e-9,
-            label="100 nm",
-            loc="lower right",
-            size_vertical=25e-9,
-            frameon=True,
-            color="black",
-            pad=0.2,
-            borderpad=0.3,
-        )
-        ax.add_artist(scalebar)
-
-    vmin = vmin or float(np.quantile(data, quantiles[0]))
-    vmax = vmax or float(np.quantile(data, quantiles[1]))
-    image = ax.imshow(
-        data,
-        cmap=cmap,
-        origin="lower",
-        aspect="equal",
-        vmin=vmin,
-        vmax=vmax,
-        extent=(0, size_nm, 0, size_nm),
-    )
-    if title:
-        ax.set_title(title)
-
-    if scalebar:
-        plot_scalebar(ax)
-
-    # disable ticks and labels
-    ax.tick_params(
-        axis="both",
-        which="both",
-        bottom=False,
-        top=False,
-        left=False,
-        right=False,
-        labelbottom=False,
-        labelleft=False,
-    )
-
-    # 1e5 -> 10^5 on top of colorbar
-    formatter = mpl.ticker.ScalarFormatter(useMathText=True)
-    formatter.set_powerlimits((0, 0))
-
-    # colorbar close to plot, same size
-    divider = mpl_toolkits.axes_grid1.make_axes_locatable(ax)
-    cax = divider.append_axes("bottom", size="5%", pad=0.05)
-    fig.colorbar(image, cax=cax, orientation="horizontal", format=formatter)
-
-
-def plot_amp_phase_log(results: dict, output_folder: Path) -> None:
-    """Generates a figure with maps of amplitude, phase
-    and log of amplitude from fitting results and
-    saves it in the specified output folder.
-
-    :param results: Fitting results with data to be plotted.
-    :param output_folder: The folder where the plot will be saved.
-    """
-    Path.mkdir(output_folder, parents=True, exist_ok=True)
-
-    fig, axs = plt.subplots(2, 2, figsize=(10, 10))
-    phase = transform_phase(np.angle(results["amplitude"]))
-
-    _plot_map(
-        fig,
-        axs[1, 0],
-        phase,
-        title="Phase",
-        cmap=cmocean.cm.phase,
-        vmin=-np.pi,
-        vmax=np.pi,
-    )
-    abs = np.abs(results[key := "amplitude"])
-    _plot_map(fig, axs[0, 0], abs, title=key.capitalize())
-    _plot_map(fig, axs[0, 1], np.log10(abs), title=r"$log_{10}$ Abs")
-
-    fig.delaxes(axs[1, 1])
-    plt.tight_layout()
-    fig.savefig(output_folder / "amp_phase_log.png")
-    plt.close(fig)
-
-
-def plot_amp_phase(results: dict, output_folder: Path) -> None:
-    """Generates a figure with maps of amplitude and phase from
-    fitting results and saves it in the specified output folder.
-
-    :param results: Fitting results with data to be plotted.
-    :param output_folder: The folder where the plot will be saved.
-    """
-    Path.mkdir(output_folder, parents=True, exist_ok=True)
-
-    fig, axs = plt.subplots(2, 1, figsize=(10, 10))
-    phase = transform_phase(np.angle(results["amplitude"]))
-
-    _plot_map(
-        fig,
-        axs[1],
-        phase,
-        title="Phase",
-        cmap=cmocean.cm.phase,
-        vmin=-np.pi,
-        vmax=np.pi,
-    )
-    abs = np.abs(results[key := "amplitude"])
-    _plot_map(fig, axs[0], abs, title=key.capitalize())
-
-    plt.tight_layout()
-    fig.savefig(output_folder / "amp_phase.png", bbox_inches="tight")
-    plt.close(fig)
-
-
-def plot_phase(results: dict, output_folder: Path, transformed: bool = True) -> None:
-    """Generates a figure with map of phase from fitting results and
-    saves it in the specified output folder. Optionally also saves
-    the transformed phase.
-
-    :param results: Fitting results with data to be plotted.
-    :param output_folder: The folder where the plot will be saved.
-    :param transformed: Whether to save the transformed phase.
-    """
-
-    def save_image(phase: NDArray[np.float64], img_name: str = "phase.png") -> None:
-        """Helper function to plot phasemap and save image.
-
-        :param phase: data with phase to be plotted
-        :param img_name: filename of the saved image
-        """
-        fig, ax = plt.subplots()
-        _plot_map(
-            fig,
-            ax,
-            phase,
-            title="Phase",
-            cmap=cmocean.cm.phase,
-            vmin=-np.pi,
-            vmax=np.pi,
-        )
-        fig.savefig(output_folder / img_name, bbox_inches="tight")
-        plt.close(fig)
-
-    Path.mkdir(output_folder, parents=True, exist_ok=True)
-
-    phase = np.angle(results["amplitude"])
-    save_image(phase)
-
-    if transformed:
-        save_image(transform_phase(phase), img_name="phase (transformed).png")
-
-
-def plot_amplitude(results: dict, output_folder: Path) -> None:
-    """Generates a figure with map of amplitude from fitting results
-    and saves it in the specified output folder.
-
-    :param results: Fitting results with data to be plotted.
-    :param output_folder: The folder where the plot will be saved.
-    """
-    Path.mkdir(output_folder, parents=True, exist_ok=True)
-
-    fig, ax = plt.subplots()
-    amplitude = np.abs(results[key := "amplitude"])
-    _plot_map(fig, ax, amplitude, title=key.capitalize())
-    fig.savefig(output_folder / f"{key}.png", bbox_inches="tight")
-    plt.close(fig)
-
-
-def plot_params(results: dict, output_folder: Path) -> None:
-    """Generates a figure with maps of amplitude, phase, contact
-    frequency, quality factor and vector fitting parameters (D, H)
-    from fitting results and saves it in the specified output folder.
-
-    :param results: Fitting results with data to be plotted.
-    :param output_folder: The folder where the plot will be saved.
-    """
-    Path.mkdir(output_folder, parents=True, exist_ok=True)
-
-    plt.rcParams.update({"font.size": 14})
-
-    fig, axs = plt.subplots(2, 3, figsize=(15, 10))
-
-    phase = np.angle(results["amplitude"])
-    _plot_map(
-        fig,
-        axs[0, 1],
-        phase,
-        title="Phase",
-        cmap=cmocean.cm.phase,
-        vmin=-np.pi,
-        vmax=np.pi,
-    )
-
-    _plot_map(
-        fig, axs[0, 0], np.abs(results[key := "amplitude"]), title=key.capitalize()
-    )
-    _plot_map(
-        fig,
-        axs[0, 2],
-        np.abs(results[key := "resonant_frequency"]),
-        title=key.capitalize(),
-    )
-    _plot_map(
-        fig,
-        axs[1, 0],
-        np.abs(results[key := "Q_factor"]),
-        title=key,
-        quantiles=(0.1, 0.9),
-    )
-    _plot_map(
-        fig, axs[1, 1], np.abs(results[key := "D"]), title=key, quantiles=(0.1, 0.9)
-    )
-    _plot_map(
-        fig, axs[1, 2], np.abs(results[key := "h"]), title=key, quantiles=(0.0, 1.0)
-    )
-
-    plt.tight_layout()
-    fig.savefig(output_folder / "params.png")
-    plt.close(fig)
-
-
-def plot_piezo(results: dict, output_folder: Path, include_displ: bool = False) -> None:
-    """Generates a figure with map of piezomodule and distribution of
-    piezomodule from fitting results and saves it in the specified
-    output folder. Optionally also plots the displacement map and
-    distribution of displacement.
-
-    :param results: Fitting results with data to be plotted.
-    :param output_folder: The folder where the plot will be saved.
-    :param include_displ: Whether to plot the displacement map.
-    """
-    Path.mkdir(output_folder, parents=True, exist_ok=True)
-
-    plt.rcParams.update({"font.size": 14})
-
-    fig, axs = plt.subplots(1, 2, figsize=(25, 10))
-
-    piezomodule = np.abs(results["piezomodule"])
-    _plot_map(fig, axs[0], piezomodule, title="Piezomodule (pm/V)")
-
-    D33 = piezomodule.flatten()
-    mean_D33 = round(np.mean(D33), 3)
-    std_D33 = round(np.std(D33), 3)
-
-    axs[1].hist(D33, bins=25, density=True, alpha=0.6, color="b", edgecolor="black")
-    axs[1].set_title("Distribution of piezomodule")
-    legend_text = f"mean piezomodule = {mean_D33} pm/V, std = {std_D33} pm/V"
-    axs[1].legend([legend_text])
-
-    mu, std = norm.fit(D33)
-    xmin, xmax = axs[1].get_xlim()
-    x = np.linspace(xmin, xmax, 100)
-    p = norm.pdf(x, mu, std)
-    axs[1].plot(x, p, "k", linewidth=2)
-
-    if include_displ:
-        displacement = np.abs(results["displacement"])
-        _plot_map(fig, axs[1, 0], displacement, title="Low-frequency displacement [pm]")
-
-        mean_displ = round(np.mean(displacement), 3)
-        std_displ = round(np.std(displacement), 3)
-
-        axs[1, 1].hist(displacement, bins=25, color="r")
-        axs[1, 1].set_title("Distribution of displacement")
-        legend_text = f"mean displacement = {mean_displ} pm/V, std = {std_displ} pm/V"
-        axs[1, 1].legend([legend_text], loc="upper left")
-
-    plt.tight_layout()
-    fig.savefig(output_folder / "piezomodule.png")
-    plt.close(fig)
+"""
+Module providing functionality for plotting response data.
+
+Works with response data that is received after fitting PFM data
+using `pfm.fit` module. It includes functions to create 2D maps for
+amplitude, phase, and fitting parameters, as well as histograms for
+piezoresponse distribution. The module is a wrap around matplotlib
+functions designed for the purpose of generation of high-quality figures
+with consistent style suitable for both analysis and publication.
+"""
+
+from pathlib import Path
+from typing import Any, Tuple, Union
+
+import cmocean  # type: ignore
+import matplotlib as mpl
+import matplotlib.pyplot as plt
+import mpl_toolkits.axes_grid1  # type: ignore
+import numpy as np
+from mpl_toolkits.axes_grid1.anchored_artists import AnchoredSizeBar
+from numpy.typing import NDArray
+from scipy.stats import norm  # type: ignore
+
+from pfm.process import transform_phase
+
+
+def _plot_map(
+    fig: mpl.figure.Figure,
+    ax: mpl.axes.Axes,
+    data: NDArray[np.float64],
+    title: Union[str, None] = None,
+    vmin: Union[float, None] = None,
+    vmax: Union[float, None] = None,
+    quantiles: Tuple[float, float] = (0.05, 0.95),
+    cmap: Any = "gray",
+    size_nm: float = 800e-9,
+    scalebar: bool = True,
+) -> None:
+    """Plots a map of the given 2D data on the specified figure and
+    axes. Used as as a helper function for other plot functions for
+    a consistent image style.
+
+    :param fig: The figure to plot on.
+    :param ax: The axes to plot on.
+    :param data: The 2D data to be plotted.
+    :param title: The title of the plot.
+    :param vmin: The minimum value of the color scale.
+    :param vmax: The maximum value of the color scale.
+    :param quantiles: The quantiles for **vmin** and **vmax** calculation.
+        Used only if **vmin** and **vmax** are not specified.
+    :param cmap: The colormap to be used for plotting.
+    """
+
+    def plot_scalebar(ax):
+        scalebar = AnchoredSizeBar(
+            ax.transData,
+            size=100e-9,
+            label="100 nm",
+            loc="lower right",
+            size_vertical=25e-9,
+            frameon=True,
+            color="black",
+            pad=0.2,
+            borderpad=0.3,
+        )
+        ax.add_artist(scalebar)
+
+    vmin = vmin or float(np.quantile(data, quantiles[0]))
+    vmax = vmax or float(np.quantile(data, quantiles[1]))
+    image = ax.imshow(
+        data,
+        cmap=cmap,
+        origin="lower",
+        aspect="equal",
+        vmin=vmin,
+        vmax=vmax,
+        extent=(0, size_nm, 0, size_nm),
+    )
+    if title:
+        ax.set_title(title)
+
+    if scalebar:
+        plot_scalebar(ax)
+
+    # disable ticks and labels
+    ax.tick_params(
+        axis="both",
+        which="both",
+        bottom=False,
+        top=False,
+        left=False,
+        right=False,
+        labelbottom=False,
+        labelleft=False,
+    )
+
+    # 1e5 -> 10^5 on top of colorbar
+    formatter = mpl.ticker.ScalarFormatter(useMathText=True)
+    formatter.set_powerlimits((0, 0))
+
+    # colorbar close to plot, same size
+    divider = mpl_toolkits.axes_grid1.make_axes_locatable(ax)
+    cax = divider.append_axes("bottom", size="5%", pad=0.05)
+    fig.colorbar(image, cax=cax, orientation="horizontal", format=formatter)
+
+
+def plot_amp_phase_log(results: dict, output_folder: Path) -> None:
+    """Generates a figure with maps of amplitude, phase
+    and log of amplitude from fitting results and
+    saves it in the specified output folder.
+
+    :param results: Fitting results with data to be plotted.
+    :param output_folder: The folder where the plot will be saved.
+    """
+    Path.mkdir(output_folder, parents=True, exist_ok=True)
+
+    fig, axs = plt.subplots(2, 2, figsize=(10, 10))
+    phase = transform_phase(np.angle(results["amplitude"]))
+
+    _plot_map(
+        fig,
+        axs[1, 0],
+        phase,
+        title="Phase",
+        cmap=cmocean.cm.phase,
+        vmin=-np.pi,
+        vmax=np.pi,
+    )
+    key = "amplitude"
+    abs = np.abs(results[key])
+    _plot_map(fig, axs[0, 0], abs, title=key.capitalize())
+    _plot_map(fig, axs[0, 1], np.log10(abs), title=r"$log_{10}$ Abs")
+
+    fig.delaxes(axs[1, 1])
+    plt.tight_layout()
+    fig.savefig(output_folder / "amp_phase_log.png")
+    plt.close(fig)
+
+
+def plot_amp_phase(results: dict, output_folder: Path) -> None:
+    """Generates a figure with maps of amplitude and phase from
+    fitting results and saves it in the specified output folder.
+
+    :param results: Fitting results with data to be plotted.
+    :param output_folder: The folder where the plot will be saved.
+    """
+    Path.mkdir(output_folder, parents=True, exist_ok=True)
+
+    fig, axs = plt.subplots(2, 1, figsize=(10, 10))
+    phase = transform_phase(np.angle(results["amplitude"]))
+
+    _plot_map(
+        fig,
+        axs[1],
+        phase,
+        title="Phase",
+        cmap=cmocean.cm.phase,
+        vmin=-np.pi,
+        vmax=np.pi,
+    )
+    key = "amplitude"
+    abs = np.abs(results[key])
+    _plot_map(fig, axs[0], abs, title=key.capitalize())
+
+    plt.tight_layout()
+    fig.savefig(output_folder / "amp_phase.png", bbox_inches="tight")
+    plt.close(fig)
+
+
+def plot_phase(results: dict, output_folder: Path, transformed: bool = True) -> None:
+    """Generates a figure with map of phase from fitting results and
+    saves it in the specified output folder. Optionally also saves
+    the transformed phase.
+
+    :param results: Fitting results with data to be plotted.
+    :param output_folder: The folder where the plot will be saved.
+    :param transformed: Whether to save the transformed phase.
+    """
+
+    def save_image(phase: NDArray[np.float64], img_name: str = "phase.png") -> None:
+        """Helper function to plot phasemap and save image.
+
+        :param phase: data with phase to be plotted
+        :param img_name: filename of the saved image
+        """
+        fig, ax = plt.subplots()
+        _plot_map(
+            fig,
+            ax,
+            phase,
+            title="Phase",
+            cmap=cmocean.cm.phase,
+            vmin=-np.pi,
+            vmax=np.pi,
+        )
+        fig.savefig(output_folder / img_name, bbox_inches="tight")
+        plt.close(fig)
+
+    Path.mkdir(output_folder, parents=True, exist_ok=True)
+
+    phase = np.angle(results["amplitude"])
+    save_image(phase)
+
+    if transformed:
+        save_image(transform_phase(phase), img_name="phase (transformed).png")
+
+
+def plot_amplitude(results: dict, output_folder: Path) -> None:
+    """Generates a figure with map of amplitude from fitting results
+    and saves it in the specified output folder.
+
+    :param results: Fitting results with data to be plotted.
+    :param output_folder: The folder where the plot will be saved.
+    """
+    Path.mkdir(output_folder, parents=True, exist_ok=True)
+
+    fig, ax = plt.subplots()
+    key = "amplitude"
+    amplitude = np.abs(results[key])
+    _plot_map(fig, ax, amplitude, title=key.capitalize())
+    fig.savefig(output_folder / f"{key}.png", bbox_inches="tight")
+    plt.close(fig)
+
+
+def plot_params(results: dict, output_folder: Path) -> None:
+    """Generates a figure with maps of amplitude, phase, contact
+    frequency, quality factor and vector fitting parameters (D, H)
+    from fitting results and saves it in the specified output folder.
+
+    :param results: Fitting results with data to be plotted.
+    :param output_folder: The folder where the plot will be saved.
+    """
+    Path.mkdir(output_folder, parents=True, exist_ok=True)
+
+    plt.rcParams.update({"font.size": 14})
+
+    fig, axs = plt.subplots(2, 3, figsize=(15, 10))
+
+    phase = np.angle(results["amplitude"])
+    _plot_map(
+        fig,
+        axs[0, 1],
+        phase,
+        title="Phase",
+        cmap=cmocean.cm.phase,
+        vmin=-np.pi,
+        vmax=np.pi,
+    )
+
+    key = "amplitude"
+    _plot_map(fig, axs[0, 0], np.abs(results[key]), title=key.capitalize())
+    key = "resonant_frequency"
+    _plot_map(
+        fig,
+        axs[0, 2],
+        np.abs(results[key]),
+        title=key.capitalize(),
+    )
+    key = "Q_factor"
+    _plot_map(
+        fig,
+        axs[1, 0],
+        np.abs(results[key]),
+        title=key,
+        quantiles=(0.1, 0.9),
+    )
+    key = "D"
+    _plot_map(fig, axs[1, 1], np.abs(results[key]), title=key, quantiles=(0.1, 0.9))
+    key = "h"
+    _plot_map(fig, axs[1, 2], np.abs(results[key]), title=key, quantiles=(0.0, 1.0))
+
+    plt.tight_layout()
+    fig.savefig(output_folder / "params.png")
+    plt.close(fig)
+
+
+def plot_piezo(results: dict, output_folder: Path, include_displ: bool = False) -> None:
+    """Generates a figure with map of piezomodule and distribution of
+    piezomodule from fitting results and saves it in the specified
+    output folder. Optionally also plots the displacement map and
+    distribution of displacement.
+
+    :param results: Fitting results with data to be plotted.
+    :param output_folder: The folder where the plot will be saved.
+    :param include_displ: Whether to plot the displacement map.
+    """
+    Path.mkdir(output_folder, parents=True, exist_ok=True)
+
+    plt.rcParams.update({"font.size": 14})
+
+    fig, axs = plt.subplots(1, 2, figsize=(25, 10))
+
+    piezomodule = np.abs(results["piezomodule"])
+    _plot_map(fig, axs[0], piezomodule, title="Piezomodule (pm/V)")
+
+    D33 = piezomodule.flatten()
+    mean_D33 = round(np.mean(D33), 3)
+    std_D33 = round(np.std(D33), 3)
+
+    axs[1].hist(D33, bins=25, density=True, alpha=0.6, color="b", edgecolor="black")
+    axs[1].set_title("Distribution of piezomodule")
+    legend_text = f"mean piezomodule = {mean_D33} pm/V, std = {std_D33} pm/V"
+    axs[1].legend([legend_text])
+
+    mu, std = norm.fit(D33)
+    xmin, xmax = axs[1].get_xlim()
+    x = np.linspace(xmin, xmax, 100)
+    p = norm.pdf(x, mu, std)
+    axs[1].plot(x, p, "k", linewidth=2)
+
+    if include_displ:
+        displacement = np.abs(results["displacement"])
+        _plot_map(fig, axs[1, 0], displacement, title="Low-frequency displacement [pm]")
+
+        mean_displ = round(np.mean(displacement), 3)
+        std_displ = round(np.std(displacement), 3)
+
+        axs[1, 1].hist(displacement, bins=25, color="r")
+        axs[1, 1].set_title("Distribution of displacement")
+        legend_text = f"mean displacement = {mean_displ} pm/V, std = {std_displ} pm/V"
+        axs[1, 1].legend([legend_text], loc="upper left")
+
+    plt.tight_layout()
+    fig.savefig(output_folder / "piezomodule.png")
+    plt.close(fig)