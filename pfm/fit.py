--- conflicted
+++ resolved
@@ -1,298 +1,272 @@
-"""
-Module providing functionality for fitting PFM data.
-
-This module includes functions to fit data obtained from BE PFM
-experiments. The goal is to extract meaningful parameters that can be
-used for further analysis of the ferroelectric material properties.
-"""
-
-import logging
-<<<<<<< HEAD
-from typing import Any, Dict
-=======
-from functools import partial
-from typing import Any
->>>>>>> d82a298c
-
-import numpy as np
-from matplotlib import pyplot as plt
-from numpy.typing import NDArray
-from scipy.fft import fft  # type: ignore
-from scipy.signal import butter, filtfilt  # type: ignore
-from tqdm import tqdm  # type: ignore
-
-from pfm.read import Mode
-
-
-def fit_line(
-    line_data,
-    calibration_data,
-    bin_count,
-    central_freq,
-    freq_span,
-    software_version,
-    scan,
-):
-    """Fits the given line data using `_vfit` to obtain response data.
-    Used as a task for `Pool`.
-    """
-    results_line = []
-    fs = np.linspace(
-        central_freq - freq_span / 2, central_freq + freq_span / 2, bin_count
-    )
-    for row in range(line_data.shape[0]):
-        data_in_point = line_data[row, :]
-
-        data_to_fit = fft(data_in_point)
-        data_to_fit = data_to_fit / calibration_data  # type: ignore
-        data_to_fit = np.flip(data_to_fit)
-        data_to_fit = np.concatenate(
-            (data_to_fit[-bin_count // 2 :], data_to_fit[: bin_count // 2])
-        )
-
-        if (
-            software_version == Mode.SECOND_HARMONIC and scan == "PFM"
-        ):  # skip fitting for second harmonic
-            second_harm_bin = np.abs(data_to_fit).argmax()
-            A = data_to_fit[second_harm_bin]
-            s0 = 0 + 1e-10
-            D = 0
-            h = 0
-            maxresp = 0
-            displacement = 0
-            piezomodule = 0
-            result_in_point = (A, s0, D, h, maxresp, displacement, piezomodule)
-
-        else:
-            result_in_point = _vfit(fs, data_to_fit)
-
-        results_line.append(result_in_point)
-
-    return results_line
-
-
-def fit_data(
-<<<<<<< HEAD
-    scan_pfm: NDArray[np.complex64],
-    cal_pfm: NDArray[np.complex64],
-    metadata: dict,
-    fc: float = 0.62e6,
-    fspan: float = 195312.5,
-    **kwargs: NDArray[np.complex64]
-) -> Dict[str, NDArray[np.complex64]]:
-    r"""Fits PFM data at each point using `_vfit` to obtain response data.
-
-    :param scan_pfm: The PFM scan data.
-    :param cal_pfm: The data for PFM calibration.
-    :param metadata: Data containing info about the scan parameters.
-    :param fc: The center frequency.
-    :param fspan: The frequency span.
-    :param \**kwargs: Additional keyword arguments for
-        the fitting process.
-
-    :return: A dictionary containing the reponse data for
-        each point in the scan data.
-=======
-    data: NDArray[np.complex64],
-    calibration_data: NDArray[np.complex64],
-    scan: str,
-    software_version: Mode,
-    central_freq: float = 0.62e6,  # TODO: get from metadata
-    freq_span: float = 195312.5,
-    **kwargs: NDArray[np.complex64],
-) -> dict[str, str | dict[str, NDArray[np.complex64]]]:
-    r"""Fits the given scan data at each point using `_vfit` to obtain response data.
-
-    :param data: The scan data.
-    :param cal_data: The calibration data for given scan.
-
-    :return: A dictionary containing response data for each point in the scan data.
->>>>>>> d82a298c
-    """
-    logging.info(f"starting {scan} data fitting...")
-
-    if software_version in (Mode.AFAM_EHNANCED, Mode.SECOND_HARMONIC):
-        bin_count = 127 * 2  # Number of frequency bins
-    else:
-        bin_count = 510 * 2
-
-    size_x, size_y = data.shape[:2]
-    logging.debug(
-        f"size: {size_x}x{size_y}pt, {bin_count=}, {scan=}, {software_version=}"
-    )
-
-    # Initialization
-    keys = [
-        "amplitude",
-        "resonant_frequency",
-        "Q_factor",
-        "D",
-        "h",
-        "max_response",
-        "displacement",
-        "piezomodule",
-        "s0",
-    ]
-    results = {key: np.full((size_x, size_y), np.nan, dtype="complex_") for key in keys}
-
-    from pfm.pool import pool
-
-    task = partial(
-        fit_line,
-        calibration_data=calibration_data,
-        bin_count=bin_count,
-        central_freq=central_freq,
-        freq_span=freq_span,
-        software_version=software_version,
-        scan=scan,
-    )
-    a = list(tqdm(pool.imap(task, data), total=size_x, desc="progress"))
-    a = np.array(a)
-
-    A, s0, D, h, maxresp, displacement, piezomodule = np.split(a, 7, axis=2)
-    results["amplitude"] = A
-    results["resonant_frequency"] = abs(np.imag(s0))
-    results["Q_factor"] = abs(np.imag(s0) / np.real(s0))
-    results["D"] = D
-    results["h"] = h
-    results["max_response"] = maxresp
-    results["displacement"] = displacement
-    results["piezomodule"] = piezomodule
-    results["s0"] = s0
-
-    logging.info("fitting is done")
-
-    return {"scan": scan, "response_data": results}
-
-
-def _vfit(
-    freq_span: NDArray[np.float64], data: NDArray[np.complex64], plot: bool = False
-) -> Any:
-    """Uses `vector fitting <https://scikit-rf.readthedocs.io/en/latest/tutorials/VectorFitting.html>`_
-    algorithm for fitting BE PFM data in a single point
-
-    Also see `this article <https://www.sintef.no/globalassets/project/vectfit/vector_fitting_1999.pdf>`_
-    for details
-
-    :param fs: Frequency span.
-    :param data: PFM data for single point.
-    :param plot: Whether to plot results during fitting.
-    :return: Response data for the single point.
-    """
-
-    def iter(
-        pole: complex, s: NDArray[np.complex64], data: NDArray[np.complex64], n: int = 1
-    ):
-        """Performs vector fitting iteration
-
-        # TODO: add descriptions
-        :param pole: _description_.
-        :param s: _description_.
-        :param data: _description_.
-        :return: _description_.
-        """
-        for _ in range(n):
-            real = 1.0 / (s - pole) + 1.0 / (s - np.conj(pole))
-            imag = 1j / (s - pole) - 1j / (s - np.conj(pole))
-
-            lhs = np.zeros((len(freq_span), 4 + 2), dtype=complex)
-            lhs[:, :4] = np.column_stack((real, imag, -data * real, -data * imag))
-            lhs[:, -2] = 1
-            lhs[:, -1] = s
-            lhs = np.vstack((np.real(lhs), np.imag(lhs)))
-
-            rhs = data
-            rhs = np.concatenate((np.real(rhs), np.imag(rhs)))
-            res = np.linalg.pinv(lhs) @ rhs
-
-            p_real, p_imag = np.real(pole), np.imag(pole)
-            arr1 = np.array([[p_real, p_imag], [-p_imag, p_real]]).reshape(2, 2)
-            arr2 = np.array([[2, 0]]).reshape(2, 1)
-            arr3 = res[2:4].reshape(1, 2)
-            rm = arr1 - arr2 @ arr3
-
-            poles = np.linalg.eigvals(rm)
-            cs = res[0] + 1j * res[1]
-            d = res[-2]
-            h = res[-1]
-            pole = poles[0]
-
-        return pole, cs, d, h
-
-    s = 1j * freq_span
-    fc = np.mean(freq_span)
-    s0 = [-fc / 100 + 1j * fc]
-
-    niters = 30
-    fb, fa = butter(8, 0.1)
-    dfilt = filtfilt(fb, fa, data, padlen=3 * (max(len(fb), len(fa)) - 1))
-
-    s0, c, D, h = iter(pole=s0, s=s, data=dfilt, n=niters)
-
-    Avg = 70
-    sensitivity = 2900
-    volts_in_bin = 0.5 / 46.0
-
-    Q = 2 * abs(np.imag(s0) / np.real(s0))
-    A = c * np.imag(s0)
-    maxresp = abs(
-        (c / (1j * np.imag(s0) - s0))
-        + np.conj(c) / (1j * np.imag(s0) - np.conj(s0))
-        + D
-        + h * 1j * np.imag(s0)
-    )
-    displacement = maxresp * sensitivity / (Avg * Q)
-    piezomodule = maxresp * sensitivity / (Avg * Q * volts_in_bin)
-
-    if plot:
-        mfs = freq_span
-        ms = 1j * mfs
-
-        modfun = lambda s: (c / (s - s0) + c / (s - np.conj(s0)) + D + h * s)
-        resp = np.array([modfun(si) for si in ms])
-
-        plt.figure(4)
-
-        plt.subplot(3, 2, 1)
-        plt.title("Abs")
-        plt.plot(freq_span, abs(data) * 2, "g")
-        plt.plot(freq_span, abs(dfilt) * 2, "k")
-        plt.plot(mfs, abs(resp) * 2, "r.")
-
-        plt.subplot(3, 2, 2)
-        plt.plot(freq_span, np.angle(data), "c", label="data")
-        plt.plot(freq_span, np.angle(dfilt), "k", label="dfilt")
-        plt.plot(mfs, np.unwrap(np.angle(resp)), "r.", label="resp")
-        plt.legend()
-
-        plt.subplot(3, 2, 5)
-        plt.title("Abs(Resp - D - s*h)")
-        plt.plot(freq_span, np.abs(data - D - ms * h) * 2, "g", label="data")
-        plt.plot(freq_span, np.abs(dfilt - D - ms * h) * 2, "k", label="dfilt")
-        plt.plot(freq_span, np.abs(resp - D - ms * h) * 2, "r.", label="resp")
-        plt.legend()
-
-        plt.subplot(3, 2, 6)
-        plt.title("angle(Resp - D - s*h)")
-        plt.plot(freq_span, np.angle(data - D - ms * h), "c", label="data")
-        plt.plot(freq_span, np.angle(dfilt - D - ms * h), "k", label="dfilt")
-        plt.plot(freq_span, np.angle(resp - D - ms * h), "r.", label="resp")
-        plt.legend()
-
-        plt.subplot(3, 2, 3)
-        plt.plot(mfs, np.real(resp), "m", label="resp")
-        plt.plot(freq_span, np.real(data), "b", label="data")
-        plt.legend()
-
-        plt.subplot(3, 2, 4)
-        plt.plot(mfs, np.imag(resp), "m", label="resp")
-        plt.plot(freq_span, np.imag(data), "b", label="data")
-        plt.legend()
-
-        delay = 0.5
-        plt.ion()  # enable interactive plotting
-        plt.pause(delay)  # pause between plots
-        plt.clf()  # clear previous results
-        plt.show()
-
-    return A, s0, D, h, maxresp, displacement, piezomodule
+"""
+Module providing functionality for fitting PFM data.
+
+This module includes functions to fit data obtained from BE PFM
+experiments. The goal is to extract meaningful parameters that can be
+used for further analysis of the ferroelectric material properties.
+"""
+
+import logging
+from functools import partial
+from typing import Any, Dict, Union
+
+import numpy as np
+from matplotlib import pyplot as plt
+from numpy.typing import NDArray
+from scipy.fft import fft  # type: ignore
+from scipy.signal import butter, filtfilt  # type: ignore
+from tqdm import tqdm  # type: ignore
+
+from pfm.read import Mode
+
+
+def fit_line(
+    line_data,
+    calibration_data,
+    bin_count,
+    central_freq,
+    freq_span,
+    software_version,
+    scan,
+):
+    """Fits the given line data using `_vfit` to obtain response data.
+    Used as a task for `Pool`.
+    """
+    results_line = []
+    fs = np.linspace(
+        central_freq - freq_span / 2, central_freq + freq_span / 2, bin_count
+    )
+    for row in range(line_data.shape[0]):
+        data_in_point = line_data[row, :]
+
+        data_to_fit = fft(data_in_point)
+        data_to_fit = data_to_fit / calibration_data  # type: ignore
+        data_to_fit = np.flip(data_to_fit)
+        data_to_fit = np.concatenate(
+            (data_to_fit[-bin_count // 2 :], data_to_fit[: bin_count // 2])
+        )
+
+        if (
+            software_version == Mode.SECOND_HARMONIC and scan == "PFM"
+        ):  # skip fitting for second harmonic
+            second_harm_bin = np.abs(data_to_fit).argmax()
+            A = data_to_fit[second_harm_bin]
+            s0 = 0 + 1e-10
+            D = 0
+            h = 0
+            maxresp = 0
+            displacement = 0
+            piezomodule = 0
+            result_in_point = (A, s0, D, h, maxresp, displacement, piezomodule)
+
+        else:
+            result_in_point = _vfit(fs, data_to_fit)
+
+        results_line.append(result_in_point)
+
+    return results_line
+
+
+def fit_data(
+    data: NDArray[np.complex64],
+    calibration_data: NDArray[np.complex64],
+    scan: str,
+    software_version: Mode,
+    central_freq: float = 0.62e6,  # TODO: get from metadata
+    freq_span: float = 195312.5,
+    **kwargs: NDArray[np.complex64],
+) -> Dict[str, Union[str, Dict[str, NDArray[np.complex64]]]]:
+    r"""Fits the given scan data at each point using `_vfit` to obtain response data.
+
+    :param data: The scan data.
+    :param cal_data: The calibration data for given scan.
+
+    :return: A dictionary containing response data for each point in the scan data.
+    """
+    logging.info(f"starting {scan} data fitting...")
+
+    if software_version in (Mode.AFAM_EHNANCED, Mode.SECOND_HARMONIC):
+        bin_count = 127 * 2  # Number of frequency bins
+    else:
+        bin_count = 510 * 2
+
+    size_x, size_y = data.shape[:2]
+    logging.debug(
+        f"size: {size_x}x{size_y}pt, {bin_count=}, {scan=}, {software_version=}"
+    )
+
+    # Initialization
+    keys = [
+        "amplitude",
+        "resonant_frequency",
+        "Q_factor",
+        "D",
+        "h",
+        "max_response",
+        "displacement",
+        "piezomodule",
+        "s0",
+    ]
+    results = {key: np.full((size_x, size_y), np.nan, dtype="complex_") for key in keys}
+
+    from pfm.pool import pool
+
+    task = partial(
+        fit_line,
+        calibration_data=calibration_data,
+        bin_count=bin_count,
+        central_freq=central_freq,
+        freq_span=freq_span,
+        software_version=software_version,
+        scan=scan,
+    )
+    a = list(tqdm(pool.imap(task, data), total=size_x, desc="progress"))
+    a = np.array(a)
+
+    A, s0, D, h, maxresp, displacement, piezomodule = np.split(a, 7, axis=2)
+    results["amplitude"] = A
+    results["resonant_frequency"] = abs(np.imag(s0))
+    results["Q_factor"] = abs(np.imag(s0) / np.real(s0))
+    results["D"] = D
+    results["h"] = h
+    results["max_response"] = maxresp
+    results["displacement"] = displacement
+    results["piezomodule"] = piezomodule
+    results["s0"] = s0
+
+    logging.info("fitting is done")
+
+    return {"scan": scan, "response_data": results}
+
+
+def _vfit(
+    freq_span: NDArray[np.float64], data: NDArray[np.complex64], plot: bool = False
+) -> Any:
+    """Uses `vector fitting <https://scikit-rf.readthedocs.io/en/latest/tutorials/VectorFitting.html>`_
+    algorithm for fitting BE PFM data in a single point
+
+    Also see `this article <https://www.sintef.no/globalassets/project/vectfit/vector_fitting_1999.pdf>`_
+    for details
+
+    :param fs: Frequency span.
+    :param data: PFM data for single point.
+    :param plot: Whether to plot results during fitting.
+    :return: Response data for the single point.
+    """
+
+    def iter(
+        pole: complex, s: NDArray[np.complex64], data: NDArray[np.complex64], n: int = 1
+    ):
+        """Performs vector fitting iteration
+
+        # TODO: add descriptions
+        :param pole: _description_.
+        :param s: _description_.
+        :param data: _description_.
+        :return: _description_.
+        """
+        for _ in range(n):
+            real = 1.0 / (s - pole) + 1.0 / (s - np.conj(pole))
+            imag = 1j / (s - pole) - 1j / (s - np.conj(pole))
+
+            lhs = np.zeros((len(freq_span), 4 + 2), dtype=complex)
+            lhs[:, :4] = np.column_stack((real, imag, -data * real, -data * imag))
+            lhs[:, -2] = 1
+            lhs[:, -1] = s
+            lhs = np.vstack((np.real(lhs), np.imag(lhs)))
+
+            rhs = data
+            rhs = np.concatenate((np.real(rhs), np.imag(rhs)))
+            res = np.linalg.pinv(lhs) @ rhs
+
+            p_real, p_imag = np.real(pole), np.imag(pole)
+            arr1 = np.array([[p_real, p_imag], [-p_imag, p_real]]).reshape(2, 2)
+            arr2 = np.array([[2, 0]]).reshape(2, 1)
+            arr3 = res[2:4].reshape(1, 2)
+            rm = arr1 - arr2 @ arr3
+
+            poles = np.linalg.eigvals(rm)
+            cs = res[0] + 1j * res[1]
+            d = res[-2]
+            h = res[-1]
+            pole = poles[0]
+
+        return pole, cs, d, h
+
+    s = 1j * freq_span
+    fc = np.mean(freq_span)
+    s0 = [-fc / 100 + 1j * fc]
+
+    niters = 30
+    fb, fa = butter(8, 0.1)
+    dfilt = filtfilt(fb, fa, data, padlen=3 * (max(len(fb), len(fa)) - 1))
+
+    s0, c, D, h = iter(pole=s0, s=s, data=dfilt, n=niters)
+
+    Avg = 70
+    sensitivity = 2900
+    volts_in_bin = 0.5 / 46.0
+
+    Q = 2 * abs(np.imag(s0) / np.real(s0))
+    A = c * np.imag(s0)
+    maxresp = abs(
+        (c / (1j * np.imag(s0) - s0))
+        + np.conj(c) / (1j * np.imag(s0) - np.conj(s0))
+        + D
+        + h * 1j * np.imag(s0)
+    )
+    displacement = maxresp * sensitivity / (Avg * Q)
+    piezomodule = maxresp * sensitivity / (Avg * Q * volts_in_bin)
+
+    if plot:
+        mfs = freq_span
+        ms = 1j * mfs
+
+        modfun = lambda s: (c / (s - s0) + c / (s - np.conj(s0)) + D + h * s)
+        resp = np.array([modfun(si) for si in ms])
+
+        plt.figure(4)
+
+        plt.subplot(3, 2, 1)
+        plt.title("Abs")
+        plt.plot(freq_span, abs(data) * 2, "g")
+        plt.plot(freq_span, abs(dfilt) * 2, "k")
+        plt.plot(mfs, abs(resp) * 2, "r.")
+
+        plt.subplot(3, 2, 2)
+        plt.plot(freq_span, np.angle(data), "c", label="data")
+        plt.plot(freq_span, np.angle(dfilt), "k", label="dfilt")
+        plt.plot(mfs, np.unwrap(np.angle(resp)), "r.", label="resp")
+        plt.legend()
+
+        plt.subplot(3, 2, 5)
+        plt.title("Abs(Resp - D - s*h)")
+        plt.plot(freq_span, np.abs(data - D - ms * h) * 2, "g", label="data")
+        plt.plot(freq_span, np.abs(dfilt - D - ms * h) * 2, "k", label="dfilt")
+        plt.plot(freq_span, np.abs(resp - D - ms * h) * 2, "r.", label="resp")
+        plt.legend()
+
+        plt.subplot(3, 2, 6)
+        plt.title("angle(Resp - D - s*h)")
+        plt.plot(freq_span, np.angle(data - D - ms * h), "c", label="data")
+        plt.plot(freq_span, np.angle(dfilt - D - ms * h), "k", label="dfilt")
+        plt.plot(freq_span, np.angle(resp - D - ms * h), "r.", label="resp")
+        plt.legend()
+
+        plt.subplot(3, 2, 3)
+        plt.plot(mfs, np.real(resp), "m", label="resp")
+        plt.plot(freq_span, np.real(data), "b", label="data")
+        plt.legend()
+
+        plt.subplot(3, 2, 4)
+        plt.plot(mfs, np.imag(resp), "m", label="resp")
+        plt.plot(freq_span, np.imag(data), "b", label="data")
+        plt.legend()
+
+        delay = 0.5
+        plt.ion()  # enable interactive plotting
+        plt.pause(delay)  # pause between plots
+        plt.clf()  # clear previous results
+        plt.show()
+
+    return A, s0, D, h, maxresp, displacement, piezomodule